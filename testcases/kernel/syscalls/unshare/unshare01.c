/*************************************************************************/
/* Copyright (c) Crackerjack Project., 2007				 */
/*									 */
/* This program is free software;  you can redistribute it and/or modify */
/* it under the terms of the GNU General Public License as published by  */
/* the Free Software Foundation; either version 2 of the License, or	 */
/* (at your option) any later version.					 */
/*									 */
/* This program is distributed in the hope that it will be useful,	 */
/* but WITHOUT ANY WARRANTY;  without even the implied warranty of	 */
/* MERCHANTABILITY or FITNESS FOR A PARTICULAR PURPOSE.  See		 */
/* the GNU General Public License for more details.			 */
/*									 */
/* You should have received a copy of the GNU General Public License	 */
/* along with this program;  if not, write to the Free Software	       	 */
/* Foundation, Inc., 59 Temple Place, Suite 330, Boston, MA 02111-1307 USA*/
/*									 */
/*************************************************************************/
/*************************************************************************/
/*									 */
/* File:	unshare01.c					   	 */
/*									 */
/* Description: This tests the unshare() syscall.		      	 */
/*	     unshare() allows a process to disassociate parts of its	 */ 
/*		execution context that are currently being shared with other 	*/
/*		processes. Part of the execution context, such as the namespace	*/
/*		,is shared implicitly when a new process is created using 	*/
/*		fork(2) or vfork(2), while other parts, such as virtual memory	*/
/*		, may be shared by explicit request when creating a process 	*/
/*		using clone(2).							*/
/*										*/
/*		The main use of unshare() is to allow a process to control its	*/ 
/*		shared execution context without creating a new process.	*/
/*		 								*/
/*										*/
/*		The flags argument is a bit mask that specifies which parts of	*/
/*		the execution context should be unshared. This argument is 	*/
/*		specified by ORing together zero or more of the following cons-	*/
/*		tants:								*/
/*										*/
/*		CLONE_FILES:							*/
/*		    	Reverse the effect of the clone(2) CLONE_FILES flag. 	*/
/*			Unshare	the file descriptor table, so that the calling 	*/
/*			process no longer shares its file descriptors with any 	*/
/*			other process.						*/
/*		CLONE_FS:							*/
/*			Reverse the effect of the clone(2) CLONE_FS flag.Unshare*/
/*			file system attributes, so that the calling process no 	*/
/*			longer shares its root directory, current directory, or	*/
/*			umask attributes with any other process.		*/
/*		CLONE_NEWNS:							*/
/*		       This flag has the same effect as the clone(2) CLONE_NEWNS*/ 
/*			flag. Unshare the namespace, so that the calling process*/ 
/*			has a private copy of its namespacei which is not shared*/
/*			with any other process. Specifying this flag automat-	*/
/*			ically implies CLONE_FS as well. 			*/
/*										*/
/*		If flags is specified as zero, then unshare() is a no-op; no 	*/
/*		changes are made to the calling process's execution context. 	*/
/*									       	*/
/* Usage:  <for command-line>						 	*/
/* unshare01 [-c n] [-e][-i n] [-I x] [-p x] [-t]		     		*/
/*      where,  -c n : Run n copies concurrently.			     	*/
/*	      -e   : Turn on errno logging.				 	*/
/*	      -i n : Execute test n times.				  	*/
/*	      -I x : Execute test for x seconds.			    	*/
/*	      -P x : Pause for x seconds between iterations.			*/
/*	      -t   : Turn on syscall timing.					*/
/*									    	*/
/* Total Tests: 1							     	*/
/*									    	*/
/* Test Name:   unshare01					     		*/
/* History:     Porting from Crackerjack to LTP is done by		    	*/
/*	      Manas Kumar Nayak maknayak@in.ibm.com>				*/
/********************************************************************************/

#include <stdio.h>
#include <sys/wait.h>
#include <sys/types.h>
#include <sched.h>
#include <limits.h>
#include <unistd.h>
#include <sys/types.h>
#include <sys/syscall.h>
#include <errno.h>
#include <pwd.h>
#include <grp.h>
#include <string.h>
#include <sys/param.h>
#include <stdio.h>

/* Harness Specific Include Files. */
#include "test.h"
#include "usctest.h"
#include "config.h"

/* Extern Global Variables */
extern int Tst_count;	   /* counter for tst_xxx routines.	 */
extern char *TESTDIR;	   /* temporary dir created by tst_tmpdir() */

/* Global Variables */
char *TCID = "unshare01";  /* Test program identifier.*/
int  testno;
int  TST_TOTAL =1;		   /* total number of tests in this file.   */

#ifdef HAVE_UNSHARE

/* Extern Global Functions */
/******************************************************************************/
/*									    */
/* Function:    cleanup						       */
/*									    */
/* Description: Performs all one time clean up for this test on successful    */
/*	      completion,  premature exit or  failure. Closes all temporary */
/*	      files, removes all temporary directories exits the test with  */
/*	      appropriate TEST_RETURNurn code by calling tst_exit() function.       */
/*									    */
/* Input:       None.							 */
/*									    */
/* Output:      None.							 */
/*									    */
/* Return:      On failure - Exits calling tst_exit(). Non '0' TEST_RETURNurn code.   */
/*	      On success - Exits calling tst_exit(). With '0' TEST_RETURNurn code.  */
/*									    */
/******************************************************************************/
extern void cleanup() {
	/* Remove tmp dir and all files in it */
	TEST_CLEANUP;
	tst_rmdir();
}

/* Local  Functions */
/******************************************************************************/
/*									    */
/* Function:    setup							 */
/*									    */
/* Description: Performs all one time setup for this test. This function is   */
/*	      typically used to capture signals, create temporary dirs      */
/*	      and temporary files that may be used in the course of this    */
/*	      test.							 */
/*									    */
/* Input:       None.							 */
/*									    */
/* Output:      None.							 */
/*									    */
/* Return:      On failure - Exits by calling cleanup().		      */
/*	      On success - TEST_RETURNurns 0.				       */
/*									    */
/******************************************************************************/
void setup() {
	/* Capture signals if any */
	/* Create temporary directories */
	TEST_PAUSE;
	tst_tmpdir();
}

int main(int ac, char **av) {
	pid_t pid1;
	int lc;			/* loop counter */
	int rval;
	char *msg;		/* message TEST_RETURNurned from parse_opts */
	
<<<<<<< HEAD
        /* parse standard options */
        if ((msg = parse_opts(ac, av, NULL, NULL)) != NULL) {
             tst_brkm(TBROK, NULL, "OPTION PARSING ERROR - %s", msg);
             tst_exit();
           }
=======
	/* parse standard options */
	if ((msg = parse_opts(ac, av, NULL, NULL)) != NULL)
		tst_brkm(TBROK, NULL, "OPTION PARSING ERROR - %s", msg);
>>>>>>> e1f008ec

	setup();

	/* Check looping state if -i option given */
	for (lc = 0; TEST_LOOPING(lc); ++lc) {
		Tst_count = 0;
		for (testno = 0; testno < TST_TOTAL; ++testno) {

			TEST(pid1 = fork());    //call to fork()
			if (TEST_RETURN == -1) {
				tst_brkm(TFAIL|TTERRNO, cleanup,
				    "fork() failed.");
			} else if (TEST_RETURN == 0) {
				TEST_RETURN = unshare(CLONE_FS);
				if (TEST_RETURN == 0) {
					printf("unshare with CLONE_FILES call "
					    "succeeded\n");
					rval = 0;
				} else if (TEST_RETURN == -1) {
					if (errno == ENOSYS) {
						rval = 1;
					} else {
						perror("unshare failed");
						rval = 2;
					}
				}
				exit(rval);
			} else {
				if (wait(&rval) == -1) {
					tst_brkm(TBROK|TERRNO, cleanup,
					    "wait failed");
				}
				if (rval != 0 && WIFEXITED(rval)) {
					switch (WEXITSTATUS(rval)) {
					case 1:
						tst_brkm(TCONF, cleanup,
						    "unshare not supported in "
						    "kernel");
						break;
					default:
						tst_brkm(TFAIL, cleanup,
						    "unshare failed");
						break;
					}
				}
			}

			TEST(pid1 = fork());    //call to fork()
			if (TEST_RETURN == -1) {
				tst_brkm(TFAIL|TTERRNO, cleanup,
				    "fork() failed.");
			} else if (TEST_RETURN == 0) {
				TEST_RETURN = unshare(CLONE_FS);
				if (TEST_RETURN == 0) {
					tst_resm(TPASS,
						"unshare with CLONE_FS call "
						"succeeded");
					rval = 0;
				} else if (TEST_RETURN == -1) {
					if (errno == ENOSYS) {
						rval = 1;
					} else {
						perror("unshare failed");
						rval = 2;
					}
				}
				exit(rval);
			} else {
				if (wait(&rval) == -1) {
					tst_brkm(TBROK|TERRNO, cleanup,
					    "wait failed");
				}
				if (rval != 0 && WIFEXITED(rval)) {
					switch (WEXITSTATUS(rval)) {
					case 1:
						tst_brkm(TCONF, cleanup,
						    "unshare not supported in "
						    "kernel");
						break;
					default:
						tst_brkm(TFAIL, cleanup,
						    "unshare failed");
						break;
					}
				}
			}

			TEST(pid1 = fork());    //call to fork()
			if (TEST_RETURN == -1) {
				tst_brkm(TFAIL|TTERRNO, cleanup,
				    "fork() failed.");
			} else if (TEST_RETURN == 0) {
				TEST_RETURN = unshare(CLONE_NEWNS);
				if (TEST_RETURN == 0) {
					printf("unshare call with CLONE_NEWNS "
					    "succeeded\n");
					rval = 0;
				} else if (TEST_RETURN == -1) {
					if (errno == ENOSYS) {
						rval = 1;
					} else {
						perror("unshare failed");
						rval = 2;
					}
				}
			} else {
				if (wait(&rval) == -1) {
					tst_brkm(TBROK|TERRNO, cleanup,
					    "wait failed");
				}
				if (rval != 0 && WIFEXITED(rval)) {
					switch (WEXITSTATUS(rval)) {
					case 1:
						tst_brkm(TCONF, cleanup,
						    "unshare not supported in "
						    "kernel");
						break;
					default:
						tst_brkm(TFAIL, cleanup,
						    "unshare failed");
						break;
					}

				}

			}

		}

	}
	cleanup();
	tst_exit();
}
#else
int main(void)
{
	tst_resm(TCONF, "unshare is undefined.");
	return 0;
}
#endif<|MERGE_RESOLUTION|>--- conflicted
+++ resolved
@@ -160,17 +160,9 @@
 	int rval;
 	char *msg;		/* message TEST_RETURNurned from parse_opts */
 	
-<<<<<<< HEAD
-        /* parse standard options */
-        if ((msg = parse_opts(ac, av, NULL, NULL)) != NULL) {
-             tst_brkm(TBROK, NULL, "OPTION PARSING ERROR - %s", msg);
-             tst_exit();
-           }
-=======
 	/* parse standard options */
 	if ((msg = parse_opts(ac, av, NULL, NULL)) != NULL)
 		tst_brkm(TBROK, NULL, "OPTION PARSING ERROR - %s", msg);
->>>>>>> e1f008ec
 
 	setup();
 
@@ -181,18 +173,18 @@
 
 			TEST(pid1 = fork());    //call to fork()
 			if (TEST_RETURN == -1) {
-				tst_brkm(TFAIL|TTERRNO, cleanup,
-				    "fork() failed.");
+				tst_brkm(TFAIL|TTERRNO, cleanup, "fork failed");
 			} else if (TEST_RETURN == 0) {
-				TEST_RETURN = unshare(CLONE_FS);
+				TEST(unshare(CLONE_FS));
 				if (TEST_RETURN == 0) {
 					printf("unshare with CLONE_FILES call "
 					    "succeeded\n");
 					rval = 0;
 				} else if (TEST_RETURN == -1) {
-					if (errno == ENOSYS) {
+					if (TEST_ERRNO == ENOSYS) {
 						rval = 1;
 					} else {
+						errno = TEST_ERRNO;
 						perror("unshare failed");
 						rval = 2;
 					}
@@ -218,21 +210,21 @@
 				}
 			}
 
-			TEST(pid1 = fork());    //call to fork()
+			pid1 = fork();
 			if (TEST_RETURN == -1) {
-				tst_brkm(TFAIL|TTERRNO, cleanup,
-				    "fork() failed.");
-			} else if (TEST_RETURN == 0) {
-				TEST_RETURN = unshare(CLONE_FS);
+				tst_brkm(TFAIL|TERRNO, cleanup,
+				    "fork failed");
+			} else if (pid1 == 0) {
+				TEST(unshare(CLONE_FS));
 				if (TEST_RETURN == 0) {
-					tst_resm(TPASS,
-						"unshare with CLONE_FS call "
-						"succeeded");
+					printf("unshare with CLONE_FS call "
+					    "succeeded\n");
 					rval = 0;
 				} else if (TEST_RETURN == -1) {
-					if (errno == ENOSYS) {
+					if (TEST_ERRNO == ENOSYS) {
 						rval = 1;
 					} else {
+						errno = TEST_ERRNO;
 						perror("unshare failed");
 						rval = 2;
 					}
@@ -258,20 +250,21 @@
 				}
 			}
 
-			TEST(pid1 = fork());    //call to fork()
-			if (TEST_RETURN == -1) {
-				tst_brkm(TFAIL|TTERRNO, cleanup,
+			pid1 = fork();
+			if (pid1 == -1) {
+				tst_brkm(TFAIL|TERRNO, cleanup,
 				    "fork() failed.");
 			} else if (TEST_RETURN == 0) {
-				TEST_RETURN = unshare(CLONE_NEWNS);
+				TEST(unshare(CLONE_NEWNS));
 				if (TEST_RETURN == 0) {
 					printf("unshare call with CLONE_NEWNS "
 					    "succeeded\n");
 					rval = 0;
 				} else if (TEST_RETURN == -1) {
-					if (errno == ENOSYS) {
+					if (TEST_ERRNO == ENOSYS) {
 						rval = 1;
 					} else {
+						errno = TEST_ERRNO;
 						perror("unshare failed");
 						rval = 2;
 					}
