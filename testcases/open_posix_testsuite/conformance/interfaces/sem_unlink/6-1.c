--- conflicted
+++ resolved
@@ -96,11 +96,7 @@
 	/* Create the semaphore */
 	sem1 = sem_open(SEM_NAME, O_CREAT | O_EXCL, 0777, 1);
 
-<<<<<<< HEAD
-	if (( sem1 == SEM_FAILED ) && ( errno == EEXIST ))
-=======
 	if ((sem1 == SEM_FAILED) && (errno == EEXIST))
->>>>>>> f4b7b4f0
 	{
 		sem_unlink(SEM_NAME);
 		sem1 = sem_open(SEM_NAME, O_CREAT | O_EXCL, 0777, 1);
