--- conflicted
+++ resolved
@@ -36,40 +36,24 @@
 
 	/* Initial value of Semaphore is unlocked */
 	mysemp = sem_open(semname, O_CREAT, 0777, 2);
-<<<<<<< HEAD
-	if ( mysemp == SEM_FAILED || mysemp == NULL ) {
-=======
 	if (mysemp == SEM_FAILED || mysemp == NULL) {
->>>>>>> f4b7b4f0
 		perror(ERROR_PREFIX "sem_open");
 		return PTS_UNRESOLVED;
 	}
 
 
-<<<<<<< HEAD
-	if ( sem_post(mysemp) == -1 ) {
-=======
 	if (sem_post(mysemp) == -1) {
->>>>>>> f4b7b4f0
 		perror(ERROR_PREFIX "sem_post");
 		return PTS_UNRESOLVED; 
 	}
 
 
-<<<<<<< HEAD
-	if ( sem_getvalue(mysemp, &val) == -1 ) {
-=======
 	if (sem_getvalue(mysemp, &val) == -1) {
->>>>>>> f4b7b4f0
 		perror(ERROR_PREFIX "sem_getvalue");
 		return PTS_UNRESOLVED;
 
 	/* Checking if the value of the Semaphore incremented by one */
-<<<<<<< HEAD
-	} else if ( val == 3 ) {
-=======
 	} else if (val == 3) {
->>>>>>> f4b7b4f0
 		puts("TEST PASSED");
 		sem_close(mysemp);
 		sem_unlink(semname);
